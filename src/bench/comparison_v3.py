import csv
import json
import os
import time

import httpx
import pandas as pd

from src.auto_acmg import AutoACMG, AutoACMGPrediction
from src.core.config import settings
from src.defs.genome_builds import GenomeRelease
from src.defs.seqvar import SeqVar

#: Path to the root directory
path_to_root = settings.PATH_TO_ROOT

#: List of all criteria
criteria = [
    "PVS1",
    "PS1",
    "PS2",
    "PS3",
    "PS4",
    "PM1",
    "PM2",
    "PM3",
    "PM4",
    "PM5",
    "PM6",
    "PP1",
    "PP2",
    "PP3",
    "PP4",
    "PP5",
    "BA1",
    "BS1",
    "BS2",
    "BS3",
    "BS4",
    "BP1",
    "BP2",
    "BP3",
    "BP4",
    "BP5",
    "BP6",
    "BP7",
]

# =========== Prepare the data ===========
# Extract criteria from the csv file
path = os.path.join(path_to_root, "src", "bench", "comparison_criteria_custom.csv")
print(f"Data path: {path}")
variants = []
with open(path, "rt") as inputf:
    reader = csv.DictReader(inputf)
    for record in reader:
        if record["variant"].startswith("#"):
            continue
        variants.append(
            (record["variant"], record["expected_criteria"].split(";"), record["comment"])
        )
print(f"Number of variants: {len(variants)}")
# ========================================


# =========== Helper functions ===========
#: Extract criteria from the line
def extract_criteria(line):
    ret = []
    for c in criteria:
        if c in line:
            ret.append(c)
    return ret


#: Append a row to the DataFrame
def append_row(df, row):
    return pd.concat([df, pd.DataFrame([row], columns=row.index)]).reset_index(drop=True)


def intervar_response(variant: str):
    """
    Implement searching for ACMG classification for SNVs and indels.
    Proxy httpx to the `WinterVar <http://wintervar.wglab.org/>`_ backend.

    :param variant: request
    :return: ACMG classification
    :rtype: dict
    """
    auto_acmg = AutoACMG(variant, GenomeRelease.GRCh37)
    seqvar = auto_acmg.resolve_variant()
    assert isinstance(seqvar, SeqVar)
    chromosome = seqvar.chrom
    position = seqvar.pos
    reference = seqvar.delete
    alternative = seqvar.insert

    if not chromosome or not position or not reference or not alternative:
        return

    url = (
        f"http://wintervar.wglab.org/api_new.php?"
        f"queryType=position&chr={chromosome}&pos={position}"
        f"&ref={reference}&alt={alternative}&build=hg19"
    )
    print("Requesting:", url)
    backend_resp = httpx.get(url)
    backend_resp.raise_for_status()
    return backend_resp.json()


def genebe_response(variant: str):
    """
    Implement searching for ACMG classification for SNVs and indels using GeneBe.

    :param variant: variant string
    :return: GeneBe response
    :rtype: dict
    """
    auto_acmg = AutoACMG(variant, GenomeRelease.GRCh37)
    seqvar = auto_acmg.resolve_variant()
    assert isinstance(seqvar, SeqVar)
    chromosome = seqvar.chrom
    position = seqvar.pos
    reference = seqvar.delete
    alternative = seqvar.insert

    if not chromosome or not position or not reference or not alternative:
        return

    url = (
        f"https://api.genebe.net/cloud/api-public/v1/variant?"
        f"chr={chromosome}&pos={position}"
        f"&ref={reference}&alt={alternative}&genome=hg19"
    )
    print("Requesting:", url)
    backend_resp = httpx.get(url)
    backend_resp.raise_for_status()
    return backend_resp.json()


def eval_autoacmg(pred, expected):
    """
    Evaluate the AutoACMG prediction.

    :param pred: AutoACMG prediction
    :param expected: expected criteria
    :return: criteria met, true positives, false negatives, false positives
    :rtype: tuple
    """
    crit_met = []
    for crit in pred.model_dump().values():
        if crit["prediction"] == AutoACMGPrediction.Met:
            crit_met.append(crit["name"])
    tp = list(set(expected) & set(crit_met))
    fn = list(set(expected) - set(crit_met))
    fp = list(set(crit_met) - set(expected))
    return crit_met, tp, fn, fp


def eval_intervar(pred, expected):
    """
    Evaluate the InterVar prediction.

    :param pred: InterVar prediction
    :param expected: expected criteria
    :return: criteria met, true positives, false negatives, false positives
    :rtype: tuple
    """
    crit_met = []
    for crit in pred:
        if crit in [
            "Intervar",
            "Build",
            "Chromosome",
            "Position",
            "Ref_allele",
            "Alt_allele",
            "Gene",
        ]:
            continue
        if pred[crit] == 1:
            crit_met.append(crit)
    tp = list(set(expected) & set(crit_met))
    fn = list(set(expected) - set(crit_met))
    fp = list(set(crit_met) - set(expected))
    return crit_met, tp, fn, fp


def eval_genebe(resp, expected):
    """
    Evaluate the VarSome prediction.

    :param resp: VarSome prediction
    :param expected: expected criteria
    :return: criteria met, true positives, false negatives, false positives
    :rtype: tuple
    """
    crit_met = []
    try:
        acmg_crit = resp["variants"][0]["acmg_criteria"]
        crit_met = extract_criteria(acmg_crit)
    except Exception as e:
        print(e)
    tp = list(set(expected) & set(crit_met))
    fn = list(set(expected) - set(crit_met))
    fp = list(set(crit_met) - set(expected))
    return crit_met, tp, fn, fp


# ========================================


# =========== Main comparison run ===========
#: Create a pandas DataFrame
stats = pd.DataFrame(
    columns=[
        "Variant",
        "Expected Criteria",
        "AutoACMG Criteria",
        "AutoACMG Prediction time",
        "AutoACMG True Positives",
        "AutoACMG False Negatives",
        "AutoACMG False Positives",
        "Intervar Criteria",
        "Intervar Prediction time",
        "Intervar True Positives",
        "Intervar False Negatives",
        "Intervar False Positives",
        "Genebe Criteria",
        "Genebe Prediction time",
        "Genebe True Positives",
        "Genebe False Negatives",
        "Genebe False Positives",
        "Comment",
        "AutoACMG Full Response",
        "Intervar Full Response",
        "Genebe Full Response",
    ]
)

for i, var in enumerate(variants):
<<<<<<< HEAD
    # Save the stats every 10 variants
    if i % 10 == 0 and i > 0:
=======
    # Save the stats every 50 variants
    if i % 50 == 0 and i > 0:
>>>>>>> 2373b0f0
        print(f"Processed {i} variants")
        output_path = os.path.join(path_to_root, "src", "bench", "tmp", f"pp_stats_{i}.csv")
        stats.to_csv(output_path, index=False)

    record = {
        "Variant": var[0],
        "Expected Criteria": ";".join(var[1]),
        "AutoACMG Criteria": "",
        "AutoACMG Prediction time": 0,
        "AutoACMG True Positives": "",
        "AutoACMG False Negatives": "",
        "AutoACMG False Positives": "",
        "Intervar Criteria": "",
        "Intervar Prediction time": 0,
        "Intervar True Positives": "",
        "Intervar False Negatives": "",
        "Intervar False Positives": "",
        "Genebe Criteria": "",
        "Genebe Prediction time": 0,
        "Genebe True Positives": "",
        "Genebe False Negatives": "",
        "Genebe False Positives": "",
        "Comment": var[2],
        "AutoACMG Full Response": "",
        "Intervar Full Response": "",
        "Genebe Full Response": "",
    }

    # AutoACMG
    try:
        start_time = time.time()
        auto_acmg = AutoACMG(var[0], GenomeRelease.GRCh37)
        pred = auto_acmg.predict()
        end_time = time.time()
        assert pred
        # Evaluate the model
        crit_met, tp, fn, fp = eval_autoacmg(pred, var[1])
        record["AutoACMG Criteria"] = ";".join(crit_met)
        record["AutoACMG Prediction time"] = end_time - start_time
        record["AutoACMG True Positives"] = ";".join(tp)
        record["AutoACMG False Negatives"] = ";".join(fn)
        record["AutoACMG False Positives"] = ";".join(fp)
        record["AutoACMG Full Response"] = pred.model_dump()
    except Exception as e:
        print(f"Exception was raised for {var[0]} in AutoACMG:\n{e}")

    # # Intervar
    # try:
    #     start_time = time.time()
    #     resp = intervar_response(var[0])
    #     end_time = time.time()
    #     crit_met, tp, fn, fp = eval_intervar(resp, var[1])
    #     record["Intervar Criteria"] = ";".join(crit_met)
    #     record["Intervar Prediction time"] = end_time - start_time
    #     record["Intervar True Positives"] = ";".join(tp)
    #     record["Intervar False Negatives"] = ";".join(fn)
    #     record["Intervar False Positives"] = ";".join(fp)
    #     record["Intervar Full Response"] = resp
    # except Exception as e:
    #     print(f"Exception was raised for {var[0]} in InterVar:\n{e}")

    # # Genebe
    # try:
    #     start_time = time.time()
    #     resp = genebe_response(var[0])
    #     end_time = time.time()
    #     crit_met, tp, fn, fp = eval_genebe(resp, var[1])
    #     record["Genebe Criteria"] = ";".join(crit_met)
    #     record["Genebe Prediction time"] = end_time - start_time
    #     record["Genebe True Positives"] = ";".join(tp)
    #     record["Genebe False Negatives"] = ";".join(fn)
    #     record["Genebe False Positives"] = ";".join(fp)
    #     record["Genebe Full Response"] = json.dumps(resp)
    # except Exception as e:
    #     print(f"Exception was raised for {var[0]} in Genebe:\n{e}")

    # # Skip if both AutoACMG and Intervar did not return any criteria
    # if (
    #     record["AutoACMG Criteria"] == ""
    #     and record["Intervar Criteria"] == ""
    #     and record["Genebe Criteria"] == ""
    # ):
    #     print(f"Skipping {var[0]}")
    #     continue

    # Add the record to the stats
    print(f"Record for {var[0]}: {record}")
    stats = append_row(stats, pd.Series(record))

# Save the final stats
output_path = os.path.join(path_to_root, "src", "bench", "pp_stats.csv")
stats.to_csv(output_path, index=False)<|MERGE_RESOLUTION|>--- conflicted
+++ resolved
@@ -240,15 +240,10 @@
 )
 
 for i, var in enumerate(variants):
-<<<<<<< HEAD
-    # Save the stats every 10 variants
-    if i % 10 == 0 and i > 0:
-=======
     # Save the stats every 50 variants
     if i % 50 == 0 and i > 0:
->>>>>>> 2373b0f0
         print(f"Processed {i} variants")
-        output_path = os.path.join(path_to_root, "src", "bench", "tmp", f"pp_stats_{i}.csv")
+        output_path = os.path.join(path_to_root, "src", "bench", "tmp", f"stats_{i}.csv")
         stats.to_csv(output_path, index=False)
 
     record = {
@@ -293,49 +288,49 @@
     except Exception as e:
         print(f"Exception was raised for {var[0]} in AutoACMG:\n{e}")
 
-    # # Intervar
-    # try:
-    #     start_time = time.time()
-    #     resp = intervar_response(var[0])
-    #     end_time = time.time()
-    #     crit_met, tp, fn, fp = eval_intervar(resp, var[1])
-    #     record["Intervar Criteria"] = ";".join(crit_met)
-    #     record["Intervar Prediction time"] = end_time - start_time
-    #     record["Intervar True Positives"] = ";".join(tp)
-    #     record["Intervar False Negatives"] = ";".join(fn)
-    #     record["Intervar False Positives"] = ";".join(fp)
-    #     record["Intervar Full Response"] = resp
-    # except Exception as e:
-    #     print(f"Exception was raised for {var[0]} in InterVar:\n{e}")
-
-    # # Genebe
-    # try:
-    #     start_time = time.time()
-    #     resp = genebe_response(var[0])
-    #     end_time = time.time()
-    #     crit_met, tp, fn, fp = eval_genebe(resp, var[1])
-    #     record["Genebe Criteria"] = ";".join(crit_met)
-    #     record["Genebe Prediction time"] = end_time - start_time
-    #     record["Genebe True Positives"] = ";".join(tp)
-    #     record["Genebe False Negatives"] = ";".join(fn)
-    #     record["Genebe False Positives"] = ";".join(fp)
-    #     record["Genebe Full Response"] = json.dumps(resp)
-    # except Exception as e:
-    #     print(f"Exception was raised for {var[0]} in Genebe:\n{e}")
-
-    # # Skip if both AutoACMG and Intervar did not return any criteria
-    # if (
-    #     record["AutoACMG Criteria"] == ""
-    #     and record["Intervar Criteria"] == ""
-    #     and record["Genebe Criteria"] == ""
-    # ):
-    #     print(f"Skipping {var[0]}")
-    #     continue
+    # Intervar
+    try:
+        start_time = time.time()
+        resp = intervar_response(var[0])
+        end_time = time.time()
+        crit_met, tp, fn, fp = eval_intervar(resp, var[1])
+        record["Intervar Criteria"] = ";".join(crit_met)
+        record["Intervar Prediction time"] = end_time - start_time
+        record["Intervar True Positives"] = ";".join(tp)
+        record["Intervar False Negatives"] = ";".join(fn)
+        record["Intervar False Positives"] = ";".join(fp)
+        record["Intervar Full Response"] = resp
+    except Exception as e:
+        print(f"Exception was raised for {var[0]} in InterVar:\n{e}")
+
+    # Genebe
+    try:
+        start_time = time.time()
+        resp = genebe_response(var[0])
+        end_time = time.time()
+        crit_met, tp, fn, fp = eval_genebe(resp, var[1])
+        record["Genebe Criteria"] = ";".join(crit_met)
+        record["Genebe Prediction time"] = end_time - start_time
+        record["Genebe True Positives"] = ";".join(tp)
+        record["Genebe False Negatives"] = ";".join(fn)
+        record["Genebe False Positives"] = ";".join(fp)
+        record["Genebe Full Response"] = json.dumps(resp)
+    except Exception as e:
+        print(f"Exception was raised for {var[0]} in Genebe:\n{e}")
+
+    # Skip if both AutoACMG and Intervar did not return any criteria
+    if (
+        record["AutoACMG Criteria"] == ""
+        and record["Intervar Criteria"] == ""
+        and record["Genebe Criteria"] == ""
+    ):
+        print(f"Skipping {var[0]}")
+        continue
 
     # Add the record to the stats
     print(f"Record for {var[0]}: {record}")
     stats = append_row(stats, pd.Series(record))
 
 # Save the final stats
-output_path = os.path.join(path_to_root, "src", "bench", "pp_stats.csv")
+output_path = os.path.join(path_to_root, "src", "bench", "stats.csv")
 stats.to_csv(output_path, index=False)